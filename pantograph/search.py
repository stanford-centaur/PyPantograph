import random
from abc import abstractmethod
import time
from dataclasses import dataclass
<<<<<<< HEAD
from typing import  Optional, Self, List
=======
from typing import  Optional, Self
>>>>>>> 92a50b00
import collections, unittest
from math import log, sqrt
from pantograph.server import Server, TacticFailure, ServerError
from pantograph.expr import Expr, Tactic, GoalState


@dataclass
class SearchState:
<<<<<<< HEAD
=======

>>>>>>> 92a50b00
    goal_state: GoalState
    parent: Optional[Self]
    parent_goal_id: Optional[int]
    priorities: list[float]
<<<<<<< HEAD
    children: Optional[List[Self]] = None
    tested_tactics: Optional[List[Tactic]] = None
    total_value: Optional[float] = None
=======
>>>>>>> 92a50b00
    tactic_feedback: Optional[str] = None

    def __post_init__(self):
        assert len(self.priorities) == len(self.goal_state.goals)
        self.solved = [False for _ in self.goal_state.goals]
        self.trials = [0 for _ in self.goal_state.goals]
<<<<<<< HEAD
        self.tested_tactics = [] if self.tested_tactics is None else self.tested_tactics
        self.children = [] if self.children is None else self.children
        self.visit_count = 1
        self.exhausted = False
        self.subtree_exhausted = False

=======
>>>>>>> 92a50b00

    @property
    def next_goal_id(self) -> int:
        goal_id, _ = max(
            ((i, prio) for i, prio in enumerate(self.priorities) if not self.solved[i]),
            key=lambda x: x[1])
        return goal_id

    @property
    def is_root(self) -> bool:
        return self.parent is None

    @property
    def is_solved(self) -> bool:
        return all(self.solved)

@dataclass(frozen=True)
class SearchResult:

    n_goals_root: int
    duration: float
    success: bool
    steps: int

class Agent:
    """
    An agent interface for proof search
    """

    @abstractmethod
    def next_tactic(
            self,
            state: GoalState,
            goal_id: int,
        ) -> Optional[Tactic]:
        """
        Implement this function to generate the next tactic for a goal
        """

    @abstractmethod
    def guidance(self, state: GoalState) -> list[float]:
        """
        Return a list of priorities determining which goal should be searched
        first. This will not be called on states with one or zero goals.
        """
        return [0.0 for _ in state.goals]
    @abstractmethod
    def reset(self):
        """
        Called after search
        """

    def search(self,
               server: Server,
               goal_state: GoalState,
               max_steps: int = 100,
               max_trials_per_goal: int = 5,
               verbose: bool = False) -> SearchResult:
        """
        Executes proof search on this state
        """

        assert server.is_automatic(), "Search must be run in automatic mode"

        n_goals_root = len(goal_state.goals)
        time_start = time.time()

        initial_state = SearchState(
            goal_state,
            parent=None,
            parent_goal_id=None,
            priorities=[0.0 for _ in goal_state.goals]
        )
        search_stack = [initial_state]
        for i_step in range(max_steps):
            assert search_stack, "No states in search stack"

            if verbose:
                print(f"I={i_step}: len(S) = {len(search_stack)}")
            search_state = search_stack[-1]

            assert isinstance(search_state, SearchState)

            if search_state.is_solved:
                return SearchResult(
                    n_goals_root=n_goals_root,
                    duration=time.time() - time_start,
                    success=True,
                    steps=i_step,
                )

            # Find the unsolved goal with the highest priority
            goal_id = search_state.next_goal_id

            if search_state.trials[goal_id] > max_trials_per_goal:
                # force halt the search
                tactic = None
            else:
                # Generate tactic for this goal
                tactic = self.next_tactic(search_state.goal_state, goal_id)

            if verbose:
                print(f"Next tactic: {tactic}")
            if not tactic:
                # resets the feedback
                search_state.tactic_feedback = None
                # pop the current state and continue to the next
                search_stack.pop(-1)
                if not search_stack:
                    if verbose:
                        print("Search stack has been exhausted")
                    self.reset()
                    return SearchResult(
                        n_goals_root=n_goals_root,
                        duration=time.time() - time_start,
                        success=False,
                        steps=i_step,
                    )
                continue

            try:
                search_state.trials[goal_id] += 1
                goal_state = search_state.goal_state
                if verbose:
                    print(f"{goal_state.state_id}.{goal_id}: {tactic} on {goal_state.goals[goal_id]}")
                next_goal_state = server.goal_tactic(goal_state, goal_id, tactic)
                # Generate priorities for the next goal state
                priorities = [0.0 for _ in next_goal_state.goals] \
                    if len(next_goal_state.goals) <= 1 else \
                    self.guidance(next_goal_state)
                parent = len(search_stack) - 1
                next_state = SearchState(
                    goal_state=next_goal_state,
                    parent=search_state,
                    parent_goal_id=goal_id,
                    priorities=priorities
                )
                search_stack.append(next_state)

            except TacticFailure as t:
                if verbose:
                    print(f"Tactic failed: {t}")
                search_state.tactic_feedback = str(t)
<<<<<<< HEAD
                # try the next tactic. this one failed
            except ServerError as e:
                raise RuntimeError(f"While executing tactic: {tactic}") from e

        if verbose:
            print("Search iteration limit exhausted")

        self.reset()
        return SearchResult(
            n_goals_root=n_goals_root,
            duration=time.time() - time_start,
            success=False,
            steps=max_steps,
        )


class MCTSAgent(Agent):
    """
    An agent interface for proof search using monte carlo tree search
    """

    @abstractmethod
    def next_tactic(
            self,
            state: GoalState,
            goal_id: int,
            tested: Optional[List[Tactic]] = None,
        ) -> Optional[Tactic]:
        """
        Implement this function to generate the next tactic for a goal given tactics already tested
        """

    @abstractmethod
    def reset(self):
        """
        Called after search
        """

    @abstractmethod
    def estimate(self, state: SearchState) -> SearchState:
        """
        Implement this function to estimate the value of a state
        """

    @abstractmethod
    def select(self, state: SearchState) -> list[SearchState]:
        """
        Implement this function to select the best node within the subtree of the state.
        Returns the path to the selected node from the given state.
        """

    def backup(self, states: list[SearchState], value: float):
        """
        Backup value of the state at the end of the states list.
        """
        for state in states:
            state.total_value += value
            state.visit_count += 1
            state.subtree_exhausted = all(child.subtree_exhausted for child in state.children) and state.exhausted

    def search(self,
               server: Server,
               goal_state: GoalState,
               max_steps: int = 100,
               max_trials_per_goal: int = 5,
               verbose: bool = False) -> SearchResult:
        """
        Executes proof search on this state
        """

        assert server.is_automatic(), "Search must be run in automatic mode"

        n_goals_root = len(goal_state.goals)
        time_start = time.time()

        initial_state = SearchState(
            goal_state=goal_state,
            parent=None,
            parent_goal_id=None,
            priorities=[0.0 for _ in goal_state.goals]
        )
        initial_state = self.estimate(initial_state)
        search_root = initial_state

        for i_step in range(max_steps):
            search_trajectory = self.select(search_root)
            search_state = search_trajectory[-1]
            assert isinstance(search_state, SearchState)

            if search_state.is_solved:
                return SearchResult(
                    n_goals_root=n_goals_root,
                    duration=time.time() - time_start,
                    success=True,
                    steps=i_step,
                )

            # Find the unsolved goal with the highest priority
            goal_id = search_state.next_goal_id

            if search_state.trials[goal_id] > max_trials_per_goal:
                # force halt the search
                tactic = None
            else:
                # Generate tactic for this goal
                tactic = self.next_tactic(search_state.goal_state, goal_id, search_state.tested_tactics)

            if verbose:
                print(f"Next tactic: {tactic}")
            if not tactic:
                # resets the feedback
                search_state.tactic_feedback = None
                search_state.exhausted = True
                search_state.subtree_exhausted = all(child.subtree_exhausted for child in search_state.children)
                continue
            assert tactic not in search_state.tested_tactics, "Tactic already seen!"
            search_state.tested_tactics.append(tactic)

            try:
                search_state.trials[goal_id] += 1
                state = search_state.goal_state
                if verbose:
                    print(f"{state.state_id}.{goal_id}: {tactic} on {search_state.goal_state.goals[goal_id]}")
                next_goal_state = server.goal_tactic(search_state.goal_state, goal_id, tactic)
                # Generate priorities for the next goal state
                priorities = [0.0 for _ in next_goal_state.goals] \
                    if len(next_goal_state.goals) <= 1 else \
                    self.guidance(next_goal_state)
                parent = -1
                next_state = SearchState(
                    goal_state=next_goal_state,
                    parent=parent,
                    parent_goal_id=goal_id,
                    priorities=priorities
                )
                next_state = self.estimate(next_state)
                search_state.children.append(next_state)
                self.backup(search_trajectory, next_state.total_value)
            except TacticFailure as t:
                if verbose:
                    print(f"Tactic failed: {t}")
                search_state.tactic_feedback = str(t)
=======
>>>>>>> 92a50b00
                # try the next tactic. this one failed
            except ServerError as e:
                raise RuntimeError(f"While executing tactic: {tactic}") from e

        if verbose:
            print("Search iteration limit exhausted")

        self.reset()
        return SearchResult(
            n_goals_root=n_goals_root,
            duration=time.time() - time_start,
            success=False,
            steps=max_steps,
        )


class DumbAgent(Agent):

    def __init__(self):
        super().__init__()

        self.goal_tactic_id_map = collections.defaultdict(lambda : 0)
        self.intros = [
            "intro",
        ]
        self.tactics = [
            "intro h",
            "cases h",
            "apply Or.inl",
            "apply Or.inr",
        ]
        self.no_space_tactics = [
            "assumption",
        ]

    def next_tactic(
            self,
            state: GoalState,
            goal_id: int,
    ) -> Optional[Tactic]:
        key = (state.state_id, goal_id)
        i = self.goal_tactic_id_map[key]

        target = state.goals[goal_id].target
        if target.startswith('∀'):
            tactics = self.intros
        elif ' ' in target:
            tactics = self.tactics
        else:
            tactics = self.no_space_tactics

        if i >= len(tactics):
            return None

        self.goal_tactic_id_map[key] = i + 1
        return tactics[i]

class DumbMCTSAgent(MCTSAgent):
    def __init__(self):
        super().__init__()

        self.goal_tactic_id_map = collections.defaultdict(lambda : 0)
        self.intros = [
            "intro",
        ]
        self.tactics = [
            "intro h",
            "cases h",
            "apply Or.inl",
            "apply Or.inr",
        ]
        self.no_space_tactics = [
            "assumption",
        ]
        self.c = 0.6

    def estimate(self, state: SearchState) -> SearchState:
        state.total_value = random.random()
        return state

    def select(self, state: SearchState) -> list[SearchState]:
        """
        UCB scoring with taking the current state as one option, i.e. one child
        """
        state_trajectory = [state]
        current_state = state
        current_state_ucb = (state.total_value / state.visit_count) + self.c * sqrt((log(state.visit_count) / state.visit_count))
        while current_state.children:
            avg_val = [child.total_value / child.visit_count for child in current_state.children]
            visit_portions = [sqrt(log(current_state.visit_count) / child.visit_count) for child in current_state.children]
            ucbs = [avg + self.c * visit for avg, visit in zip(avg_val, visit_portions, strict=True)]
            child_idcs = [idx for idx in range(len(current_state.children)) if not current_state.children[idx].subtree_exhausted]
            if not child_idcs:
                return state_trajectory
            child_idx = child_idcs[0]
            for i in child_idcs:
                if ucbs[i] > ucbs[child_idx]:
                    child_idx = i
            if ucbs[child_idx] < current_state_ucb and not current_state.exhausted:
                return state_trajectory
            current_state_ucb = ucbs[child_idx]
            current_state = current_state.children[child_idx]
            state_trajectory.append(current_state)
        return state_trajectory

    def next_tactic(
            self,
            state: GoalState,
            goal_id: int,
            tested: Optional[List[Tactic]] = None
    ) -> Optional[Tactic]:
        key = (state.state_id, goal_id)
        i = self.goal_tactic_id_map[key]
        target = state.goals[goal_id].target
        if target.startswith('∀'):
            tactics = self.intros
        elif ' ' in target:
            tactics = self.tactics
        else:
            tactics = self.no_space_tactics

        if i >= len(tactics):
            return None
        self.goal_tactic_id_map[key] = i + 1
        while tactics[i] in tested:
            i += 1
            if i >= len(tactics):
                return None
        return tactics[i]


class TestSearch(unittest.TestCase):

    def test_solve(self):

        server = Server()
        agent = DumbAgent()
        goal_state = server.goal_start("∀ (p q: Prop), p -> p")
        flag = agent.search(
            server=server,
            goal_state=goal_state,
            verbose=False)
        #flag = agent.search(server=server, target="∀ (p q: Prop), Or p q -> Or q p", verbose=True)
        self.assertTrue(flag)
    def test_solve_big(self):

        server = Server()
        agent = DumbAgent()
        goal_state = server.goal_start("∀ (p q: Prop), Or p q -> Or q p")
        flag = agent.search(
            server=server,
            goal_state=goal_state,
            verbose=False)
        self.assertTrue(flag)

class TestMCTSSearch(unittest.TestCase):

    def test_solve(self):

        server = Server()
        agent = DumbMCTSAgent()
        goal_state = server.goal_start("∀ (p q: Prop), p -> p")
        flag = agent.search(
            server=server,
            goal_state=goal_state,
            verbose=False)
        #flag = agent.search(server=server, target="∀ (p q: Prop), Or p q -> Or q p", verbose=True)
        self.assertTrue(flag)
    def test_solve_big(self):

        server = Server()
        agent = DumbMCTSAgent()
        goal_state = server.goal_start("∀ (p q: Prop), Or p q -> Or q p")
        flag = agent.search(
            server=server,
            goal_state=goal_state,
            max_steps=200,
            verbose=True)
        self.assertTrue(flag)


if __name__ == '__main__':
    unittest.main()<|MERGE_RESOLUTION|>--- conflicted
+++ resolved
@@ -2,11 +2,7 @@
 from abc import abstractmethod
 import time
 from dataclasses import dataclass
-<<<<<<< HEAD
 from typing import  Optional, Self, List
-=======
-from typing import  Optional, Self
->>>>>>> 92a50b00
 import collections, unittest
 from math import log, sqrt
 from pantograph.server import Server, TacticFailure, ServerError
@@ -15,35 +11,25 @@
 
 @dataclass
 class SearchState:
-<<<<<<< HEAD
-=======
-
->>>>>>> 92a50b00
+
     goal_state: GoalState
     parent: Optional[Self]
     parent_goal_id: Optional[int]
     priorities: list[float]
-<<<<<<< HEAD
     children: Optional[List[Self]] = None
     tested_tactics: Optional[List[Tactic]] = None
     total_value: Optional[float] = None
-=======
->>>>>>> 92a50b00
     tactic_feedback: Optional[str] = None
 
     def __post_init__(self):
         assert len(self.priorities) == len(self.goal_state.goals)
         self.solved = [False for _ in self.goal_state.goals]
         self.trials = [0 for _ in self.goal_state.goals]
-<<<<<<< HEAD
         self.tested_tactics = [] if self.tested_tactics is None else self.tested_tactics
         self.children = [] if self.children is None else self.children
         self.visit_count = 1
         self.exhausted = False
         self.subtree_exhausted = False
-
-=======
->>>>>>> 92a50b00
 
     @property
     def next_goal_id(self) -> int:
@@ -187,7 +173,6 @@
                 if verbose:
                     print(f"Tactic failed: {t}")
                 search_state.tactic_feedback = str(t)
-<<<<<<< HEAD
                 # try the next tactic. this one failed
             except ServerError as e:
                 raise RuntimeError(f"While executing tactic: {tactic}") from e
@@ -330,8 +315,6 @@
                 if verbose:
                     print(f"Tactic failed: {t}")
                 search_state.tactic_feedback = str(t)
-=======
->>>>>>> 92a50b00
                 # try the next tactic. this one failed
             except ServerError as e:
                 raise RuntimeError(f"While executing tactic: {tactic}") from e
