"""
Class which manages a Pantograph instance. All calls to the kernel uses this
interface.
"""
import json, pexpect, unittest, os
from typing import Union, List, Optional, Dict, List, Any
from pathlib import Path

from pantograph.expr import (
    parse_expr,
    Expr,
    Variable,
    Goal,
    GoalState,
    Tactic,
    TacticHave,
    TacticLet,
    TacticCalc,
    TacticExpr,
)
from pantograph.utils import (
    to_sync,
    Spwan,
    _get_proc_cwd,
    _get_proc_path,
    get_lean_path_async,
    get_lean_path,
)
from pantograph.data import CompilationUnit


DEFAULT_CORE_OPTIONS = ["maxHeartbeats=0", "maxRecDepth=100000"]


class TacticFailure(Exception):
    """
    Indicates a tactic failed to execute
    """
class ServerError(Exception):
    """
    Indicates a logical error in the server.
    """

class Server:
    """
    Main interaction instance with Pantograph
    """

    def __init__(self,
                 imports: List[str]=["Init"],
                 project_path: Optional[str]=None,
                 lean_path: Optional[str]=None,
                 # Options for executing the REPL.
                 # Set `{ "automaticMode" : False }` to handle resumption by yourself.
                 options: Dict[str, Any]={},
                 core_options: List[str]=DEFAULT_CORE_OPTIONS,
                 timeout: int=120,
                 maxread: int=1000000,
                 _sync_init: bool=True):
        """
        timeout: Amount of time to wait for execution
        maxread: Maximum number of characters to read (especially important for large proofs and catalogs)
        """
        self.timeout = timeout
        self.imports = imports
        self.project_path = project_path if project_path else _get_proc_cwd()
        if _sync_init and project_path and not lean_path:
            lean_path = get_lean_path(project_path)
        self.lean_path = lean_path
        self.maxread = maxread
        self.proc_path = _get_proc_path()

        self.options = options
        self.core_options = core_options
        self.args = " ".join(imports + [f'--{opt}' for opt in core_options])
        self.proc = None
        if _sync_init:
            self.restart()

        # List of goal states that should be garbage collected
        self.to_remove_goal_states = []

    @classmethod
    async def create(cls,
                 imports: List[str]=["Init"],
                 project_path: Optional[str]=None,
                 lean_path: Optional[str]=None,
                 # Options for executing the REPL.
                 # Set `{ "automaticMode" : False }` to handle resumption by yourself.
                 options: Dict[str, Any]={},
                 core_options: List[str]=DEFAULT_CORE_OPTIONS,
                 timeout: int=120,
                 maxread: int=1000000,
                 start:bool=True) -> 'Server':
        """
        timeout: Amount of time to wait for execution
        maxread: Maximum number of characters to read (especially important for large proofs and catalogs)
        """
        self = cls(
            imports,
            project_path,
            lean_path,
            options,
            core_options,
            timeout,
            maxread,
            _sync_init=False
        )
        if project_path and not lean_path:
            lean_path = await get_lean_path_async(project_path)
        self.lean_path = lean_path
        if start:
            await self.restart_async()
        return self

    def __enter__(self) -> "Server":
        return self

    def __exit__(self, exc_type: Any, exc_val: Any, exc_tb: Any) -> None:
        self._close()

    def __del__(self):
        self._close()
    
    def _close(self):
        if self.proc is not None:
            try:
                if self.proc.async_pw_transport:
                    self.proc.async_pw_transport[1].close()
                self.proc.close()
                if self.proc.isalive():
                    self.proc.terminate(force=True)
            except:
                pass
            self.proc = None

    def is_automatic(self):
        """
        Check if the server is running in automatic mode
        """
        return self.options.get("automaticMode", True)

    async def restart_async(self):
        if self.proc is not None:
            self._close()
        env = os.environ
        if self.lean_path:
            env = env | {'LEAN_PATH': self.lean_path}

        self.proc = Spwan(
            f"{self.proc_path} {self.args}",
            encoding="utf-8",
            maxread=self.maxread,
            timeout=self.timeout,
            cwd=self.project_path,
            env=env,
        )
        self.proc.setecho(False) # Do not send any command before this.
        try:
            ready = await self.proc.readline_async() # Reads the "ready."
            assert ready.rstrip() == "ready.", f"Server failed to emit ready signal: {ready}; Maybe the project needs to be rebuilt"
        except pexpect.exceptions.TIMEOUT as exc:
            raise RuntimeError("Server failed to emit ready signal in time") from exc

        if self.options:
            await self.run_async("options.set", self.options)

        await self.run_async('options.set', {'printDependentMVars': True})

    restart = to_sync(restart_async)

    async def run_async(self, cmd, payload):
        """
        Runs a raw JSON command. Preferably use one of the commands below.

        :meta private:
        """
        assert self.proc
        s = json.dumps(payload, ensure_ascii=False)
<<<<<<< HEAD
        await self.proc.sendline_async(f"{cmd} {s}")
=======
        self.proc.sendline(f"{cmd} {s}")
>>>>>>> 44478e1f
        try:
            line = await self.proc.readline_async()
            try:
                obj = json.loads(line)
                if obj.get("error") == "io":
                    # The server is dead
                    self._close()
                return obj
            except Exception as e:
                self.proc.sendeof()
                remainder = await self.proc.read_async()
                self._close()
                raise ServerError(f"Cannot decode: {line}\n{remainder}") from e
        except pexpect.exceptions.TIMEOUT as exc:
            self._close()
            return {"error": "timeout", "message": str(exc)}

    run = to_sync(run_async)

    async def gc_async(self):
        """
        Garbage collect deleted goal states to free up memory.
        """
        if not self.to_remove_goal_states:
            return
        result = await self.run_async('goal.delete', {'stateIds': self.to_remove_goal_states})
        self.to_remove_goal_states.clear()
        if "error" in result:
            raise ServerError(result)

    gc = to_sync(gc_async)

    async def expr_type_async(self, expr: Expr) -> Expr:
        """
        Evaluate the type of a given expression. This gives an error if the
        input `expr` is ill-formed.
        """
        result = await self.run_async('expr.echo', {"expr": expr})
        if "error" in result:
            raise ServerError(result)
        return parse_expr(result["type"])

    expr_type = to_sync(expr_type_async)

    async def goal_start_async(self, expr: Expr) -> GoalState:
        """
        Create a goal state with one root goal, whose target is `expr`
        """
        result = await self.run_async('goal.start', {"expr": str(expr)})
        if "error" in result:
            print(f"Cannot start goal: {expr}")
            raise ServerError(result)
        return GoalState(
            state_id=result["stateId"],
            goals=[Goal.sentence(expr)],
            _sentinel=self.to_remove_goal_states,
        )

    goal_start = to_sync(goal_start_async)

    async def goal_tactic_async(self, state: GoalState, goal_id: int, tactic: Tactic) -> GoalState:
        """
        Execute a tactic on `goal_id` of `state`
        """
        args = {"stateId": state.state_id, "goalId": goal_id}
        if isinstance(tactic, str):
            args["tactic"] = tactic
        elif isinstance(tactic, TacticHave):
            args["have"] = tactic.branch
            if tactic.binder_name:
                args["binderName"] = tactic.binder_name
        elif isinstance(tactic, TacticLet):
            args["let"] = tactic.branch
            if tactic.binder_name:
                args["binderName"] = tactic.binder_name
        elif isinstance(tactic, TacticExpr):
            args["expr"] = tactic.expr
        elif isinstance(tactic, TacticCalc):
            args["calc"] = tactic.step
        else:
            raise RuntimeError(f"Invalid tactic type: {tactic}")
        result = await self.run_async('goal.tactic', args)
        if "error" in result:
            raise ServerError(result)
        if "tacticErrors" in result:
            raise TacticFailure(result)
        if "parseError" in result:
            raise TacticFailure(result)
        return GoalState.parse(result, self.to_remove_goal_states)

    goal_tactic = to_sync(goal_tactic_async)

    async def goal_conv_begin_async(self, state: GoalState, goal_id: int) -> GoalState:
        """
        Start conversion tactic mode on one goal
        """
        result = await self.run_async('goal.tactic', {"stateId": state.state_id, "goalId": goal_id, "conv": True})
        if "error" in result:
            raise ServerError(result)
        if "tacticErrors" in result:
            raise ServerError(result)
        if "parseError" in result:
            raise ServerError(result)
        return GoalState.parse(result, self.to_remove_goal_states)

    goal_conv_begin = to_sync(goal_conv_begin_async)

    async def goal_conv_end_async(self, state: GoalState) -> GoalState:
        """
        Exit conversion tactic mode on all goals
        """
        result = await self.run_async('goal.tactic', {"stateId": state.state_id, "goalId": 0, "conv": False})
        if "error" in result:
            raise ServerError(result)
        if "tacticErrors" in result:
            raise ServerError(result)
        if "parseError" in result:
            raise ServerError(result)
        return GoalState.parse(result, self.to_remove_goal_states)

    goal_conv_end = to_sync(goal_conv_end_async)

    async def tactic_invocations_async(self, file_name: Union[str, Path]) -> List[CompilationUnit]:
        """
        Collect tactic invocation points in file, and return them.
        """
        result = await self.run_async('frontend.process', {
            'fileName': str(file_name),
            'invocations': True,
            "sorrys": False,
            "newConstants": False,
        })
        if "error" in result:
            raise ServerError(result)

        units = [CompilationUnit.parse(payload) for payload in result['units']]
        return units

    tactic_invocations = to_sync(tactic_invocations_async)

    async def load_sorry_async(self, content: str) -> List[CompilationUnit]:
        """
        Executes the compiler on a Lean file. For each compilation unit, either
        return the gathered `sorry` s, or a list of messages indicating error.
        """
        result = await self.run_async('frontend.process', {
            'file': content,
            'invocations': False,
            "sorrys": True,
            "newConstants": False,
            "typeErrorsAsGoals": False,
        })
        if "error" in result:
            raise ServerError(result)

        units = [
            CompilationUnit.parse(payload, goal_state_sentinel=self.to_remove_goal_states)
            for payload in result['units']
        ]
        return units

    load_sorry = to_sync(load_sorry_async)

    async def env_add_async(self, name: str, t: Expr, v: Expr, is_theorem: bool = True):
        result = await self.run_async('env.add', {
            "name": name,
            "type": t,
            "value": v,
            "isTheorem": is_theorem,
            "typeErrorsAsGoals": False,
        })
        if "error" in result:
            raise ServerError(result["desc"])
    
    env_add = to_sync(env_add_async)
    
    async def env_inspect_async(
            self,
            name: str,
            print_value: bool = False,
            print_dependency: bool = False) -> Dict:
        result = await self.run_async('env.inspect', {
            "name": name,
            "value": print_value,
            "dependency": print_dependency,
            "source": True,
        })
        if "error" in result:
            raise ServerError(result["desc"])
        return result
    env_inspect = to_sync(env_inspect_async)

    async def env_save_async(self, path: str):
        result = await self.run_async('env.save', {
            "path": path,
        })
        if "error" in result:
            raise ServerError(result["desc"])
    env_save = to_sync(env_save_async)
    
    async def env_load_async(self, path: str):
        result = await self.run_async('env.load', {
            "path": path,
        })
        if "error" in result:
            raise ServerError(result["desc"])
    
    env_load = to_sync(env_load_async)

    async def goal_save_async(self, goal_state: GoalState, path: str):
        result = await self.run_async('goal.save', {
            "id": goal_state.state_id,
            "path": path,
        })
        if "error" in result:
            raise ServerError(result["desc"])
    
    goal_save = to_sync(goal_save_async)
    
    async def goal_load_async(self, path: str) -> GoalState:
        result = await self.run_async('goal.load', {
            "path": path,
        })
        if "error" in result:
            raise ServerError(result["desc"])
        state_id = result['id']
        result = await self.run_async('goal.print', {
            'stateId': state_id,
            'goals': True,
        })
        if "error" in result:
            raise ServerError(result["desc"])
        return GoalState.parse_inner(state_id, result['goals'], self.to_remove_goal_states)
    
    goal_load = to_sync(goal_load_async)


def get_version():
    import subprocess
    with subprocess.Popen([_get_proc_path(), "--version"],
                          stdout=subprocess.PIPE,
                          cwd=_get_proc_cwd()) as p:
        return p.communicate()[0].decode('utf-8').strip()


class TestServer(unittest.TestCase):
    
    def test_version(self):
        self.assertEqual(get_version(), "0.2.24")

    def test_server_init_del(self):
        import warnings
        with warnings.catch_warnings():
            warnings.simplefilter("error", ResourceWarning)
            server = Server()
            t = server.expr_type("forall (n m: Nat), n + m = m + n")
            del server
            server = Server()
            t = server.expr_type("forall (n m: Nat), n + m = m + n")
            del server
            server = Server()
            t = server.expr_type("forall (n m: Nat), n + m = m + n")
            del server

    def test_expr_type(self):
        server = Server()
        t = server.expr_type("forall (n m: Nat), n + m = m + n")
        self.assertEqual(t, "Prop")

    def test_goal_start(self):
        server = Server()
        state0 = server.goal_start("forall (p q: Prop), Or p q -> Or q p")
        self.assertEqual(len(server.to_remove_goal_states), 0)
        self.assertEqual(state0.state_id, 0)
        state1 = server.goal_tactic(state0, goal_id=0, tactic="intro a")
        self.assertEqual(state1.state_id, 1)
        self.assertEqual(state1.goals, [Goal(
            variables=[Variable(name="a", t="Prop")],
            target="∀ (q : Prop), a ∨ q → q ∨ a",
            name=None,
        )])
        self.assertEqual(str(state1.goals[0]),"a : Prop\n⊢ ∀ (q : Prop), a ∨ q → q ∨ a")

        del state0
        self.assertEqual(len(server.to_remove_goal_states), 1)
        server.gc()
        self.assertEqual(len(server.to_remove_goal_states), 0)

        state0b = server.goal_start("forall (p: Prop), p -> p")
        del state0b
        self.assertEqual(len(server.to_remove_goal_states), 1)
        server.gc()
        self.assertEqual(len(server.to_remove_goal_states), 0)

    def test_automatic_mode(self):
        server = Server()
        state0 = server.goal_start("forall (p q: Prop), Or p q -> Or q p")
        self.assertEqual(len(server.to_remove_goal_states), 0)
        self.assertEqual(state0.state_id, 0)
        state1 = server.goal_tactic(state0, goal_id=0, tactic="intro a b h")
        self.assertEqual(state1.state_id, 1)
        self.assertEqual(state1.goals, [Goal(
            variables=[
                Variable(name="a", t="Prop"),
                Variable(name="b", t="Prop"),
                Variable(name="h", t="a ∨ b"),
            ],
            target="b ∨ a",
            name=None,
        )])
        state2 = server.goal_tactic(state1, goal_id=0, tactic="cases h")
        self.assertEqual(state2.goals, [
            Goal(
                variables=[
                    Variable(name="a", t="Prop"),
                    Variable(name="b", t="Prop"),
                    Variable(name="h✝", t="a"),
                ],
                target="b ∨ a",
                name="inl",
            ),
            Goal(
                variables=[
                    Variable(name="a", t="Prop"),
                    Variable(name="b", t="Prop"),
                    Variable(name="h✝", t="b"),
                ],
                target="b ∨ a",
                name="inr",
            ),
        ])
        state3 = server.goal_tactic(state2, goal_id=1, tactic="apply Or.inl")
        state4 = server.goal_tactic(state3, goal_id=0, tactic="assumption")
        self.assertEqual(state4.goals, [
            Goal(
                variables=[
                    Variable(name="a", t="Prop"),
                    Variable(name="b", t="Prop"),
                    Variable(name="h✝", t="a"),
                ],
                target="b ∨ a",
                name="inl",
            )
        ])

    def test_have(self):
        server = Server()
        state0 = server.goal_start("1 + 1 = 2")
        state1 = server.goal_tactic(state0, goal_id=0, tactic=TacticHave(branch="2 = 1 + 1", binder_name="h"))
        self.assertEqual(state1.goals, [
            Goal(
                variables=[],
                target="2 = 1 + 1",
            ),
            Goal(
                variables=[Variable(name="h", t="2 = 1 + 1")],
                target="1 + 1 = 2",
            ),
        ])
    def test_let(self):
        server = Server()
        state0 = server.goal_start("1 + 1 = 2")
        state1 = server.goal_tactic(
            state0, goal_id=0,
            tactic=TacticLet(branch="2 = 1 + 1", binder_name="h"))
        self.assertEqual(state1.goals, [
            Goal(
                variables=[],
                name="h",
                target="2 = 1 + 1",
            ),
            Goal(
                variables=[Variable(name="h", t="2 = 1 + 1", v="?h")],
                target="1 + 1 = 2",
            ),
        ])

    def test_conv_calc(self):
        server = Server(options={"automaticMode": False})
        state0 = server.goal_start("∀ (a b: Nat), (b = 2) -> 1 + a + 1 = a + b")

        variables = [
            Variable(name="a", t="Nat"),
            Variable(name="b", t="Nat"),
            Variable(name="h", t="b = 2"),
        ]
        state1 = server.goal_tactic(state0, goal_id=0, tactic="intro a b h")
        state2 = server.goal_tactic(state1, goal_id=0, tactic=TacticCalc("1 + a + 1 = a + 1 + 1"))
        self.assertEqual(state2.goals, [
            Goal(
                variables,
                target="1 + a + 1 = a + 1 + 1",
                name='calc',
            ),
            Goal(
                variables,
                target="a + 1 + 1 = a + b",
            ),
        ])
        state_c1 = server.goal_conv_begin(state2, goal_id=0)
        state_c2 = server.goal_tactic(state_c1, goal_id=0, tactic="rhs")
        state_c3 = server.goal_tactic(state_c2, goal_id=0, tactic="rw [Nat.add_comm]")
        state_c4 = server.goal_conv_end(state_c3)
        state_c5 = server.goal_tactic(state_c4, goal_id=0, tactic="rfl")
        self.assertTrue(state_c5.is_solved)

        state3 = server.goal_tactic(state2, goal_id=1, tactic=TacticCalc("_ = a + 2"))
        state4 = server.goal_tactic(state3, goal_id=0, tactic="rw [Nat.add_assoc]")
        self.assertTrue(state4.is_solved)

    def test_load_sorry(self):
        server = Server()
        unit, = server.load_sorry("example (p: Prop): p → p := sorry")
        self.assertIsNotNone(unit.goal_state, f"{unit.messages}")
        state0 = unit.goal_state
        self.assertEqual(state0.goals, [
            Goal(
                [Variable(name="p", t="Prop")],
                target="p → p",
            ),
        ])
        state1 = server.goal_tactic(state0, goal_id=0, tactic="intro h")
        state2 = server.goal_tactic(state1, goal_id=0, tactic="exact h")
        self.assertTrue(state2.is_solved)

    def test_env_add_inspect(self):
        server = Server()
        server.env_add(
            name="mystery",
            t="forall (n: Nat), Nat",
            v="fun (n: Nat) => n + 1",
            is_theorem=False,
        )
        inspect_result = server.env_inspect(name="mystery")
        self.assertEqual(inspect_result['type'], {'pp': 'Nat → Nat', 'dependentMVars': []})

    def test_goal_state_pickling(self):
        import tempfile
        server = Server()
        state0 = server.goal_start("forall (p q: Prop), Or p q -> Or q p")
        with tempfile.TemporaryDirectory() as td:
            path = td + "/goal-state.pickle"
            server.goal_save(state0, path)
            state0b = server.goal_load(path)
            self.assertEqual(state0b.goals, [
                Goal(
                    variables=[
                    ],
                    target="∀ (p q : Prop), p ∨ q → q ∨ p",
                )
            ])


if __name__ == '__main__':
    unittest.main()<|MERGE_RESOLUTION|>--- conflicted
+++ resolved
@@ -121,7 +121,7 @@
 
     def __del__(self):
         self._close()
-    
+
     def _close(self):
         if self.proc is not None:
             try:
@@ -177,11 +177,7 @@
         """
         assert self.proc
         s = json.dumps(payload, ensure_ascii=False)
-<<<<<<< HEAD
         await self.proc.sendline_async(f"{cmd} {s}")
-=======
-        self.proc.sendline(f"{cmd} {s}")
->>>>>>> 44478e1f
         try:
             line = await self.proc.readline_async()
             try:
@@ -355,9 +351,9 @@
         })
         if "error" in result:
             raise ServerError(result["desc"])
-    
+
     env_add = to_sync(env_add_async)
-    
+
     async def env_inspect_async(
             self,
             name: str,
@@ -381,14 +377,14 @@
         if "error" in result:
             raise ServerError(result["desc"])
     env_save = to_sync(env_save_async)
-    
+
     async def env_load_async(self, path: str):
         result = await self.run_async('env.load', {
             "path": path,
         })
         if "error" in result:
             raise ServerError(result["desc"])
-    
+
     env_load = to_sync(env_load_async)
 
     async def goal_save_async(self, goal_state: GoalState, path: str):
@@ -398,9 +394,9 @@
         })
         if "error" in result:
             raise ServerError(result["desc"])
-    
+
     goal_save = to_sync(goal_save_async)
-    
+
     async def goal_load_async(self, path: str) -> GoalState:
         result = await self.run_async('goal.load', {
             "path": path,
@@ -415,7 +411,7 @@
         if "error" in result:
             raise ServerError(result["desc"])
         return GoalState.parse_inner(state_id, result['goals'], self.to_remove_goal_states)
-    
+
     goal_load = to_sync(goal_load_async)
 
 
@@ -428,7 +424,7 @@
 
 
 class TestServer(unittest.TestCase):
-    
+
     def test_version(self):
         self.assertEqual(get_version(), "0.2.24")
 
