"""
Class which manages a Pantograph instance. All calls to the kernel uses this
interface.
"""
from .message import (
    Position,
    Severity,
    Message,
    TacticFailure,
    ParseError,
    ServerError,
)
from .expr import (
    parse_expr,
    Expr,
    Variable,
    Goal,
    GoalState,
    Site,
    Tactic,
    TacticHave,
    TacticLet,
    TacticMode,
    TacticExpr,
    TacticDraft,
)
from .utils import (
    to_sync,
    _get_proc_cwd,
    _get_proc_path,
    get_lean_path_async,
    get_lean_path,
)
from .data import (
    CheckTrackResult,
    CompilationUnit,
    SearchTarget,
)

import json, os, asyncio, tempfile
from typing import Union, List, Optional, Dict, List, Any, Tuple
from pathlib import Path

class Server:
    """
    Main interaction instance with Pantograph.

    Asynchronous and synchronous versions are provided for each function.
    """

    def __init__(
            self,
            imports: List[str]=["Init"],
            project_path: Optional[str]=None,
            lean_path: Optional[str]=None,
            # Options for executing the REPL.
            options: Dict[str, Any]={},
            # Options supplied to the Lean core
            core_options: List[str]=[],
            timeout: int=60,
            buffer_limit: Optional[int]=1000000,
            _sync_init: bool=True):
        """
        options: Given to Pantograph
        core_options: Given to Lean core
        timeout: Amount of time to wait for execution (in seconds)
        maxread: Maximum number of characters to read (especially important for large proofs and catalogs)
        """
        self.timeout = timeout
        self.imports = imports
        self.project_path = project_path if project_path else _get_proc_cwd()
        if _sync_init and project_path and not lean_path:
            lean_path = get_lean_path(project_path)
        self.lean_path = lean_path
        self.buffer_limit = buffer_limit
        self.proc_path = _get_proc_path()

        self.options = options
        self.core_options = core_options
        self.args = imports + [f'--{opt}' for opt in core_options]
        self.proc = None
        if _sync_init:
            self.restart()

        # List of goal states that should be garbage collected
        self.to_remove_goal_states = []

    @classmethod
    async def create(
            cls,
            imports: List[str]=["Init"],
            project_path: Optional[str]=None,
            lean_path: Optional[str]=None,
            # Options for executing the REPL.
            # Set `{ "automaticMode" : False }` to handle resumption by yourself.
            options: Dict[str, Any]={},
            core_options: List[str]=[],
            timeout: int=120,
            buffer_limit: Optional[int]=1000000,
            start: bool=True) -> 'Server':
        """
        timeout: Amount of time to wait for execution (in seconds)
        maxread: Maximum number of characters to read (especially important for large proofs and catalogs)
        """
        self = cls(
            imports,
            project_path,
            lean_path,
            options,
            core_options,
            timeout,
            buffer_limit,
            _sync_init=False
        )
        if project_path and not lean_path:
            lean_path = await get_lean_path_async(project_path)
        self.lean_path = lean_path
        if start:
            await self.restart_async()
        return self

    def __enter__(self) -> "Server":
        return self

    def __exit__(self, exc_type: Any, exc_val: Any, exc_tb: Any) -> None:
        self._close()

    def __del__(self):
        pass #self._close()

    def _close(self):
        if not self.proc:
            return

        self.proc.terminate()
        self.proc = None

    def is_automatic(self):
        """
        Check if the server is running in automatic mode
        """
        return self.options.get("automaticMode", True)

    async def restart_async(self):
        """
        Restart the server
        """
        self._close()
        env = os.environ
        if self.lean_path:
            env = env | {'LEAN_PATH': self.lean_path}

        self.proc = await asyncio.create_subprocess_exec(
            self.proc_path,
            *self.args,
            stdin=asyncio.subprocess.PIPE,
            stdout=asyncio.subprocess.PIPE,
            #stderr=asyncio.subprocess.PIPE,
            cwd=self.project_path,
            env=env,
            limit=self.buffer_limit,
        )
        await self.proc.stdin.drain()
        try:
            ready = await asyncio.wait_for(self.proc.stdout.readline(), self.timeout)
            ready = ready.decode().strip()
            assert ready == "ready.", f"Server failed to emit ready signal: {ready}; This could be caused by Lean version mismatch between the project and Pantograph or insufficient timeout."
        except asyncio.TimeoutError as ex:
            raise RuntimeError("Server failed to emit ready signal in time") from ex

        if self.options:
            await self.run_async("options.set", self.options)

    restart = to_sync(restart_async)

    async def run_async(self, cmd, payload):
        """
        Runs a raw JSON command. Preferably use one of the commands below.

        :meta private:
        """
        assert self.proc, "Server not running."

        s = json.dumps(payload, ensure_ascii=False)
        command = f"{cmd} {s}\n"
        self.proc.stdin.write(command.encode())
        await self.proc.stdin.drain()
        line = ""
        try:
            line = await asyncio.wait_for(self.proc.stdout.readline(), self.timeout)
        except asyncio.TimeoutError as e:
            self._close()
            raise ServerError("Server reached timeout limit") from e

        try:
            line = line.decode().strip()
            return json.loads(line)
        except UnicodeDecodeError as e:
            self._close()
            raise ServerError(f"Could not decode process output: {line}") from e
        except json.JSONDecodeError as e:
            self._close()
            raise ServerError(f"Cannot decode Json object from: {line}") from e

    run = to_sync(run_async)

    async def gc_async(self):
        """
        Garbage collect deleted goal states to free up memory.
        """
        if not self.to_remove_goal_states:
            return
        result = await self.run_async('goal.delete', {'stateIds': self.to_remove_goal_states})
        self.to_remove_goal_states.clear()
        if "error" in result:
            raise ServerError(result)

    gc = to_sync(gc_async)

    async def expr_type_async(self, expr: Expr) -> Expr:
        """
        Evaluate the type of a given expression. This gives an error if the
        input `expr` is ill-formed.
        """
        result = await self.run_async('expr.echo', {"expr": expr})
        if "error" in result:
            raise ServerError(result)
        return parse_expr(result["type"])

    expr_type = to_sync(expr_type_async)

    async def goal_start_async(self, expr: Expr) -> GoalState:
        """
        Create a goal state with one root goal, whose target is `expr`
        """
        result = await self.run_async('goal.start', {"expr": str(expr)})
        if "error" in result:
            print(f"Cannot start goal: {expr}")
            raise ServerError(result)
        return GoalState(
            state_id=result["stateId"],
            goals=[Goal.sentence(expr)],
            messages=[],
            _sentinel=self.to_remove_goal_states,
        )

    goal_start = to_sync(goal_start_async)

    async def goal_root_async(self, state: GoalState) -> Optional[Expr]:
        """
        Print the root expression of a goal state
        """
        args = {"stateId": state.state_id, "rootExpr": True}
        result = await self.run_async('goal.print', args)
        if "error" in result:
            raise ServerError(result)
        root = result.get('root')
        if root is None:
            return None
        return parse_expr(root)

    goal_root = to_sync(goal_root_async)

    async def goal_tactic_async(self, state: GoalState, tactic: Tactic, site: Site = Site()) -> GoalState:
        """
        Execute a tactic on `goal_id` of `state`
        """
        args = {"stateId": state.state_id, **site.serial()}
        match tactic:
            case str():
                args["tactic"] = tactic
            case TacticHave():
                args["have"] = tactic.branch
                if tactic.binder_name:
                    args["binderName"] = tactic.binder_name
            case TacticLet():
                args["let"] = tactic.branch
                if tactic.binder_name:
                    args["binderName"] = tactic.binder_name
            case TacticExpr():
                args["expr"] = tactic.expr
            case TacticDraft():
                args["draft"] = tactic.expr
            case TacticMode():
                args["mode"] = tactic.serial()
            case _:
                raise RuntimeError(f"Invalid tactic type: {type(tactic)}")
        result = await self.run_async('goal.tactic', args)
        next_state_id = result.get("nextStateId")
        if "error" in result:
            raise ServerError(result)
        if "parseError" in result:
            raise TacticFailure(result)

        messages = result.get("messages")
        if "goals" not in result:
            raise TacticFailure([Message.parse(m) for m in messages])

        if result["hasSorry"]:
            await self.run_async('goal.delete', {'stateIds': [next_state_id]})
            raise TacticFailure("Tactic generated sorry", messages)
        if result["hasUnsafe"]:
            await self.run_async('goal.delete', {'stateIds': [next_state_id]})
            raise TacticFailure("Tactic generated unsafe", messages)

        return GoalState.parse(result, messages, self.to_remove_goal_states)

    goal_tactic = to_sync(goal_tactic_async)

    async def goal_continue_async(self, target: GoalState, branch: GoalState) -> GoalState:
        """
        After finish searching `target`, resume search on `branch`
        """
        result = await self.run_async('goal.continue', {
            "target": target.state_id,
            "branch": branch.state_id,
        })
        if "error" in result:
            raise ServerError(result)
        if "tacticErrors" in result:
            raise ServerError(result)
        if "parseError" in result:
            raise ServerError(result)
        return GoalState.parse(result, [], self.to_remove_goal_states)

    goal_continue = to_sync(goal_continue_async)

    async def goal_resume_async(self, state: GoalState, goals: list[Goal]) -> GoalState:
        """
        Bring `goals` back into scope
        """
        result = await self.run_async('goal.continue', {
            "target": state.state_id,
            "goals": [goal.name for goal in goals],
        })
        if "error" in result:
            raise ServerError(result)
        if "tacticErrors" in result:
            raise ServerError(result)
        if "parseError" in result:
            raise ServerError(result)
        return GoalState.parse(result, [], self.to_remove_goal_states)
    goal_resume = to_sync(goal_resume_async)

    async def env_add_async(
            self, name: str, levels: list[str],
            t: Expr, v: Expr, is_theorem: bool = True):
        """
        Adds a definition to the environment.

        NOTE: May have to accept additional parameters if the definition
        contains universe mvars.
        """
        result = await self.run_async('env.add', {
            "name": name,
            "levels": levels,
            "type": t,
            "value": v,
            "isTheorem": is_theorem,
            "typeErrorsAsGoals": False,
        })
        if "error" in result:
            raise ServerError(result["desc"])

    env_add = to_sync(env_add_async)

    async def env_inspect_async(
            self,
            name: str,
            print_value: bool = False,
            print_dependency: bool = False) -> Dict:
        """
        Print the type and dependencies of a constant.
        """
        result = await self.run_async('env.inspect', {
            "name": name,
            "value": print_value,
            "dependency": print_dependency,
            "source": True,
        })
        if "error" in result:
            raise ServerError(result["desc"])
        return result
    env_inspect = to_sync(env_inspect_async)

    async def env_module_read_async(self, module: str) -> dict:
        """
        Reads the content from one Lean module including what constants are in
        it.
        """
        result = await self.run_async('env.module_read', {
            "module": module
        })
        if "error" in result:
            raise ServerError(result["desc"])
        return result
    env_module_read = to_sync(env_module_read_async)

    async def env_parse_async(self, src: str, category: str = "tactic") -> Tuple[str, str]:
        """
        Parse an input using a syntax category's parser. Returns the parsed
        component and the tail.
        """
        result = await self.run_async('env.parse', {
            "input": src,
            "category": category,
        })
        if "error" in result:
            if result['error'] == 'parse':
                raise ParseError(result["desc"])
            raise ServerError(result["desc"])
        pos = result["pos"]
        s = src.encode()
        return s[:pos].decode(), s[pos:].decode()

    env_parse = to_sync(env_parse_async)

    async def env_save_async(self, path: str):
        """
        Save the current environment to a file
        """
        result = await self.run_async('env.save', {
            "path": path,
        })
        if "error" in result:
            raise ServerError(result["desc"])
    env_save = to_sync(env_save_async)

    async def env_load_async(self, path: str):
        """
        Load the current environment from a file
        """
        result = await self.run_async('env.load', {
            "path": path,
        })
        if "error" in result:
            raise ServerError(result["desc"])

    env_load = to_sync(env_load_async)

    async def goal_save_async(self, goal_state: GoalState, path: str):
        """
        Save a goal state to a file
        """
        result = await self.run_async('goal.save', {
            "id": goal_state.state_id,
            "path": path,
        })
        if "error" in result:
            raise ServerError(result["desc"])

    goal_save = to_sync(goal_save_async)

    async def goal_load_async(self, path: str) -> GoalState:
        """
        Load a goal state from a file.

        User is responsible for keeping track of the environment.
        """
        result = await self.run_async('goal.load', {
            "path": path,
        })
        if "error" in result:
            raise ServerError(result["desc"])
        state_id = result['id']
        result = await self.run_async('goal.print', {
            'stateId': state_id,
            'goals': True,
        })
        if "error" in result:
            raise ServerError(result["desc"])
        return GoalState.parse_inner(
            state_id,
            result['goals'], [],
            self.to_remove_goal_states,
        )

    goal_load = to_sync(goal_load_async)

    async def tactic_invocations_async(self, file_name: Union[str, Path]) -> list[CompilationUnit]:
        """
        Collect tactic invocation points in file, and return them.
        """
        with tempfile.TemporaryDirectory() as tempdirname:
            invocation_file_name = f"{tempdirname}/invocations.json"
            result = await self.run_async('frontend.process', {
                'fileName': str(file_name),
                'invocations': invocation_file_name,
                "readHeader": True,
                "inheritEnv": False,
                "newConstants": False,
            })
            if "error" in result:
                raise ServerError(result)

            with open(invocation_file_name, "r") as f:
                data_units = json.load(f)
                units = [
                    CompilationUnit.parse(payload, invocations=data_unit["invocations"])
                    for payload, data_unit in zip(result['units'], data_units['units'])
                ]
                return units

    tactic_invocations = to_sync(tactic_invocations_async)

    async def load_header_async(self, header: str):
        """
        Loads the environment from a header. Set `imports` to `[]` during
        server creation to use this function.
        """
        result = await self.run_async('frontend.process', {
            'file': header,
            "newConstants": False,
            "readHeader": True,
            "inheritEnv": True,
        })
        if "error" in result:
            raise ServerError(result)

    load_header = to_sync(load_header_async)

    async def load_definitions_async(self, snippet: str):
        """
        Loads definitions in some Lean code and update the environment.

        Existing goal states will not automatically inherit said definitions.
        """
        result = await self.run_async('frontend.process', {
            'file': snippet,
            "newConstants": False,
            "readHeader": False,
            "inheritEnv": True,
        })
        if "error" in result:
            raise ServerError(result)

    load_definitions = to_sync(load_definitions_async)

    async def check_compile_async(
            self,
            code: str,
            new_constants: bool = False,
            read_header: bool = False):
        """
        Check if some Lean code compiles
        """
        result = await self.run_async('frontend.process', {
            'file': code,
            "newConstants": new_constants,
            "readHeader": read_header,
            "inheritEnv": False,
        })
        if "error" in result:
            raise ServerError(result)
        units = [
            CompilationUnit.parse(payload, goal_state_sentinel=self.to_remove_goal_states)
            for payload in result['units']
        ]
        return units

    check_compile = to_sync(check_compile_async)

    async def load_sorry_async(
            self,
            src: str,
            binder_name: Optional[str] = None,
            ignore_values: bool = True) -> list[SearchTarget]:
        """
        Condense search target into goals
        """
        args = {"file": src, "ignoreValues": ignore_values}
        if binder_name is not None:
            args["binderName"] = binder_name
        result = await self.run_async('frontend.distil', args)
        if "error" in result:
            raise ServerError(result)
        units = [
            SearchTarget.parse(payload, goal_state_sentinel=self.to_remove_goal_states)
            for payload in result['targets']
        ]
        return units

    load_sorry = to_sync(load_sorry_async)

    async def check_track_async(self, src: str, dst: str) -> CheckTrackResult:
        """
        Checks if `dst` file conforms to the specifications in `src`
        """
        result = await self.run_async('frontend.track', {"src": src, "dst": dst})
        if "error" in result:
            raise ServerError(result)
        src_messages = [Message.parse(d) for d in result["srcMessages"]]
        dst_messages = [Message.parse(d) for d in result["dstMessages"]]
        return CheckTrackResult(
            src_messages,
            dst_messages,
            failure=result.get("failure"),
        )

    check_track = to_sync(check_track_async)

    async def refactor_search_target_async(
            self,
            code: str,
            core_options: list[str] = []) -> str:
        """
        Combine multiple `sorry`s into one `sorry` using subtyping. It only
        supports flat dependency structures.

        This feature is experimental and depends on the round-trip capabilities
        of the delaborator.
        """
        result = await self.run_async('frontend.refactor', {
            'file': code,
            'coreOptions': core_options,
        })
        if "error" in result:
            raise ServerError(result)
        return result["file"]

    refactor_search_target = to_sync(refactor_search_target_async)

def get_version() -> str:
    """
    Returns the current Pantograph version for diagnostics purposes.
    """
    import subprocess
    with subprocess.Popen([_get_proc_path(), "--version"],
                          stdout=subprocess.PIPE,
                          cwd=_get_proc_cwd()) as p:
<<<<<<< HEAD
        return p.communicate()[0].decode('utf-8').strip()


class TestServer(unittest.TestCase):

    def test_version(self):
        """
        NOTE: Update this after upstream updates.
        """
        self.assertEqual(get_version(), "0.3.8")

    def test_server_init_del(self):
        import warnings
        with warnings.catch_warnings():
            warnings.simplefilter("error", ResourceWarning)
            server = Server()
            server.expr_type("forall (n m: Nat), n + m = m + n")
            del server
            server = Server()
            server.expr_type("forall (n m: Nat), n + m = m + n")
            del server
            server = Server()
            server.expr_type("forall (n m: Nat), n + m = m + n")
            del server

    def test_expr_type(self):
        server = Server()
        t = server.expr_type("forall (n m: Nat), n + m = m + n")
        self.assertEqual(t, "Prop")

    def test_goal_start(self):
        server = Server()
        state0 = server.goal_start("forall (p q: Prop), Or p q -> Or q p")
        self.assertEqual(len(server.to_remove_goal_states), 0)
        self.assertEqual(state0.state_id, 0)
        state1 = server.goal_tactic(state0, tactic="intro a")
        self.assertEqual(state1.state_id, 1)
        self.assertEqual(state1.goals, [Goal(
            "_uniq.11",
            variables=[Variable(name="a", t="Prop")],
            target="∀ (q : Prop), a ∨ q → q ∨ a",
            name=None,
        )])
        self.assertEqual(str(state1.goals[0]),"a : Prop\n⊢ ∀ (q : Prop), a ∨ q → q ∨ a")

        del state0
        self.assertEqual(len(server.to_remove_goal_states), 1)
        server.gc()
        self.assertEqual(len(server.to_remove_goal_states), 0)

        state0b = server.goal_start("forall (p: Prop), p -> p")
        del state0b
        self.assertEqual(len(server.to_remove_goal_states), 1)
        server.gc()
        self.assertEqual(len(server.to_remove_goal_states), 0)

    def test_goal_root(self):
        server = Server()
        state0 = server.goal_start("forall (p: Prop), p -> p")
        e = server.goal_root(state0)
        self.assertEqual(e, None)
        state1 = server.goal_tactic(state0, tactic="exact fun z p => p")
        e = server.goal_root(state1)
        self.assertEqual(e, "fun z p => p")

    def test_automatic_mode(self):
        server = Server()
        state0 = server.goal_start("forall (p q: Prop), Or p q -> Or q p")
        self.assertEqual(len(server.to_remove_goal_states), 0)
        self.assertEqual(state0.state_id, 0)
        state1 = server.goal_tactic(state0, tactic="intro a b h")
        self.assertEqual(state1.state_id, 1)
        self.assertEqual(state1.goals, [Goal(
            "_uniq.17",
            variables=[
                Variable(name="a", t="Prop"),
                Variable(name="b", t="Prop"),
                Variable(name="h", t="a ∨ b"),
            ],
            target="b ∨ a",
            name=None,
        )])
        state2 = server.goal_tactic(state1, tactic="cases h")
        self.assertEqual(state2.goals, [
            Goal(
                "_uniq.61",
                variables=[
                    Variable(name="a", t="Prop"),
                    Variable(name="b", t="Prop"),
                    Variable(name="h✝", t="a"),
                ],
                target="b ∨ a",
                name="inl",
            ),
            Goal(
                "_uniq.74",
                variables=[
                    Variable(name="a", t="Prop"),
                    Variable(name="b", t="Prop"),
                    Variable(name="h✝", t="b"),
                ],
                target="b ∨ a",
                name="inr",
            ),
        ])
        state3 = server.goal_tactic(state2, tactic="apply Or.inl", site=Site(goal_id=1))
        state4 = server.goal_tactic(state3, tactic="assumption")
        self.assertEqual(state4.goals, [
            Goal(
                "_uniq.61",
                variables=[
                    Variable(name="a", t="Prop"),
                    Variable(name="b", t="Prop"),
                    Variable(name="h✝", t="a"),
                ],
                target="b ∨ a",
                name="inl",
            )
        ])

    def test_have(self):
        server = Server()
        state0 = server.goal_start("1 + 1 = 2")
        state1 = server.goal_tactic(state0, tactic=TacticHave(branch="2 = 1 + 1", binder_name="h"))
        self.assertEqual(state1.goals, [
            Goal(
                "_uniq.255",
                variables=[],
                target="2 = 1 + 1",
            ),
            Goal(
                "_uniq.257",
                variables=[Variable(name="h", t="2 = 1 + 1")],
                target="1 + 1 = 2",
            ),
        ])
    def test_let(self):
        server = Server()
        state0 = server.goal_start("1 + 1 = 2")
        state1 = server.goal_tactic(
            state0, tactic=TacticLet(branch="2 = 1 + 1", binder_name="h"))
        self.assertEqual(state1.goals, [
            Goal(
                "_uniq.255",
                variables=[],
                name="h",
                target="2 = 1 + 1",
            ),
            Goal(
                "_uniq.257",
                variables=[Variable(name="h", t="2 = 1 + 1", v="?h")],
                target="1 + 1 = 2",
            ),
        ])

    def test_conv_calc(self):
        server = Server(options={"automaticMode": False})
        state0 = server.goal_start("∀ (a b: Nat), (b = 2) -> 1 + a + 1 = a + b")

        variables = [
            Variable(name="a", t="Nat"),
            Variable(name="b", t="Nat"),
            Variable(name="h", t="b = 2"),
        ]
        state1 = server.goal_tactic(state0, "intro a b h")
        state1b = server.goal_tactic(state1, TacticMode.CALC)
        state2 = server.goal_tactic(state1b, "1 + a + 1 = a + 1 + 1")
        self.assertEqual(state2.goals, [
            Goal(
                "_uniq.372",
                variables,
                target="1 + a + 1 = a + 1 + 1",
                name='calc',
            ),
            Goal(
                "_uniq.391",
                variables,
                target="a + 1 + 1 = a + b",
                mode=TacticMode.CALC,
            ),
        ])
        state_c1 = server.goal_tactic(state2, TacticMode.CONV)
        state_c2 = server.goal_tactic(state_c1, "rhs")
        state_c3 = server.goal_tactic(state_c2, "rw [Nat.add_comm]")
        state_c4 = server.goal_tactic(state_c3, TacticMode.TACTIC)
        #state_c4b = server.goal_resume(state_c4, [state2.goals[0]])
        state_c5 = server.goal_tactic(state_c4, "rfl")
        self.assertTrue(state_c5.is_solved)

        state3 = server.goal_tactic(state2, "_ = a + 2", site=Site(1))
        state4 = server.goal_tactic(state3, "rw [Nat.add_assoc]")
        self.assertTrue(state4.is_solved)

    def test_dependent_mvars(self):
        server = Server(options={"printDependentMVars": True})
        state = server.goal_start("∃ (x : Nat), x + 1 = 0")
        state = server.goal_tactic(state, "apply Exists.intro")
        self.assertEqual(state.goals[0].sibling_dep, {1})
        self.assertEqual(state.goals[1].sibling_dep, set())

    def test_env_add_inspect(self):
        server = Server()
        server.env_add(
            name="mystery",
            levels=[],
            t="forall (n: Nat), Nat",
            v="fun (n: Nat) => n + 1",
            is_theorem=False,
        )
        inspect_result = server.env_inspect(name="mystery")
        self.assertEqual(inspect_result['type'], {'pp': 'Nat → Nat'})

    def test_env_parse(self):
        server = Server()
        head, tail = server.env_parse("intro x; apply a", category="tactic")
        self.assertEqual(head, "intro x")
        self.assertEqual(tail, "; apply a")

    def test_goal_state_pickling(self):
        import tempfile
        server = Server()
        state0 = server.goal_start("forall (p q: Prop), Or p q -> Or q p")
        with tempfile.TemporaryDirectory() as td:
            path = td + "/goal-state.pickle"
            server.goal_save(state0, path)
            state0b = server.goal_load(path)
            self.assertEqual(state0b.goals, [
                Goal(
                    "_uniq.9",
                    variables=[
                    ],
                    target="∀ (p q : Prop), p ∨ q → q ∨ p",
                )
            ])

    def test_load_header(self):
        server = Server(imports=[])
        server.load_header("import Init\nopen Nat")
        state0 = server.goal_start("forall (n : Nat), n + 1 = n.succ")
        state1 = server.goal_tactic(state0, "intro")
        state2 = server.goal_tactic(state1, "apply add_one")
        self.assertTrue(state2.is_solved)

    def test_check_compile(self):
        server = Server()
        unit, = server.check_compile("example (p: Prop) : p -> p := id")
        self.assertEqual(unit.messages, [])
        unit, = server.check_compile("example (p: Prop) : p -> p := 1")
        self.assertEqual(unit.messages, [Message(
            pos=Position(1, 30),
            pos_end=Position(1, 31),
            data=
            "numerals are data in Lean, but the expected type is "
            "a proposition\n"
            "  p → p : Prop"
        )
        ])
        unit, = server.check_compile("import Lean\nexample (p: Prop) : p -> p := id", read_header=True)
        self.assertEqual(unit.messages, [])

    def test_load_definitions(self):
        server = Server()
        server.load_definitions(
            "def mystery (x : Nat) := x + 123"
        )
        inspect_result = server.env_inspect(name="mystery")
        self.assertEqual(inspect_result['type'], {'pp': 'Nat → Nat'})

    def test_load_sorry(self):
        server = Server()
        unit, = server.load_sorry("theorem mystery (p: Prop) : p → p := sorry", ignore_values=False)
        #self.assertIsNotNone(unit.goal_state, f"{unit.messages}")
        state0 = unit.goal_state
        self.assertEqual(state0.goals, [
            Goal(
                "_uniq.3",
                [Variable(name="p", t="Prop")],
                target="p → p",
            ),
        ])
        state1 = server.goal_tactic(state0, tactic="intro h")
        state2 = server.goal_tactic(state1, tactic="exact h")
        self.assertTrue(state2.is_solved)

        state1b = server.goal_tactic(state0, tactic=TacticDraft("by\nhave h1 : Or p p := sorry\nsorry"))
        self.assertEqual(state1b.goals, [
            Goal(
                "_uniq.17",
                [Variable(name="p", t="Prop")],
                target="p ∨ p",
            ),
            Goal(
                "_uniq.19",
                [
                    Variable(name="p", t="Prop"),
                    Variable(name="h1", t="p ∨ p", v="?m.17"),
                ],
                target="p → p",
            ),
        ])

    def test_distil_search_target(self):
        server = Server()
        unit, = server.load_sorry("theorem mystery (p: Prop) : p → p := sorry")
        state0 = unit.goal_state
        self.assertEqual(state0.goals, [
            Goal(
                "_uniq.1",
                [],
                target="∀ (p : Prop), p → p",
            ),
        ])
        state1 = server.goal_tactic(state0, tactic="intro p h")
        state2 = server.goal_tactic(state1, tactic="exact h")
        self.assertTrue(state2.is_solved)

    def test_distil_coupled(self):
        server = Server()
        code = """
        def f : Nat -> Nat := sorry
        theorem property (n : Nat) : f n = n := sorry"""
        unit, = server.load_sorry(code, ignore_values=False)
        state0 = unit.goal_state
        self.assertEqual(state0.goals, [
            Goal(
                "_uniq.7",
                [],
                name='f',
                target="Nat → Nat",
            ),
            Goal(
                "_uniq.10",
                [Variable(name='n', t='Nat')],
                target="?f n = n",
            ),
        ])

    def test_check_track(self):
        server = Server()
        src = "def f : Nat -> Nat := sorry"
        dst = "def f : Nat -> Nat := fun y => y + y"
        self.assertTrue(server.check_track(src, dst).succeeded)

    def test_refactor_search_target(self):
        code = """
        def f : Nat -> Nat := sorry
        theorem property (n : Nat) : f n = n := sorry"""
        target = """
def f_composite : { f : Nat → Nat // ∀ (n : Nat), f n = n } :=
  sorry"""
        server = Server()
        result = server.refactor_search_target(code)
        self.assertEqual(result, target)

if __name__ == '__main__':
    unittest.main()
=======
        return p.communicate()[0].decode('utf-8').strip()
>>>>>>> cf3e65e7
<|MERGE_RESOLUTION|>--- conflicted
+++ resolved
@@ -628,363 +628,4 @@
     with subprocess.Popen([_get_proc_path(), "--version"],
                           stdout=subprocess.PIPE,
                           cwd=_get_proc_cwd()) as p:
-<<<<<<< HEAD
-        return p.communicate()[0].decode('utf-8').strip()
-
-
-class TestServer(unittest.TestCase):
-
-    def test_version(self):
-        """
-        NOTE: Update this after upstream updates.
-        """
-        self.assertEqual(get_version(), "0.3.8")
-
-    def test_server_init_del(self):
-        import warnings
-        with warnings.catch_warnings():
-            warnings.simplefilter("error", ResourceWarning)
-            server = Server()
-            server.expr_type("forall (n m: Nat), n + m = m + n")
-            del server
-            server = Server()
-            server.expr_type("forall (n m: Nat), n + m = m + n")
-            del server
-            server = Server()
-            server.expr_type("forall (n m: Nat), n + m = m + n")
-            del server
-
-    def test_expr_type(self):
-        server = Server()
-        t = server.expr_type("forall (n m: Nat), n + m = m + n")
-        self.assertEqual(t, "Prop")
-
-    def test_goal_start(self):
-        server = Server()
-        state0 = server.goal_start("forall (p q: Prop), Or p q -> Or q p")
-        self.assertEqual(len(server.to_remove_goal_states), 0)
-        self.assertEqual(state0.state_id, 0)
-        state1 = server.goal_tactic(state0, tactic="intro a")
-        self.assertEqual(state1.state_id, 1)
-        self.assertEqual(state1.goals, [Goal(
-            "_uniq.11",
-            variables=[Variable(name="a", t="Prop")],
-            target="∀ (q : Prop), a ∨ q → q ∨ a",
-            name=None,
-        )])
-        self.assertEqual(str(state1.goals[0]),"a : Prop\n⊢ ∀ (q : Prop), a ∨ q → q ∨ a")
-
-        del state0
-        self.assertEqual(len(server.to_remove_goal_states), 1)
-        server.gc()
-        self.assertEqual(len(server.to_remove_goal_states), 0)
-
-        state0b = server.goal_start("forall (p: Prop), p -> p")
-        del state0b
-        self.assertEqual(len(server.to_remove_goal_states), 1)
-        server.gc()
-        self.assertEqual(len(server.to_remove_goal_states), 0)
-
-    def test_goal_root(self):
-        server = Server()
-        state0 = server.goal_start("forall (p: Prop), p -> p")
-        e = server.goal_root(state0)
-        self.assertEqual(e, None)
-        state1 = server.goal_tactic(state0, tactic="exact fun z p => p")
-        e = server.goal_root(state1)
-        self.assertEqual(e, "fun z p => p")
-
-    def test_automatic_mode(self):
-        server = Server()
-        state0 = server.goal_start("forall (p q: Prop), Or p q -> Or q p")
-        self.assertEqual(len(server.to_remove_goal_states), 0)
-        self.assertEqual(state0.state_id, 0)
-        state1 = server.goal_tactic(state0, tactic="intro a b h")
-        self.assertEqual(state1.state_id, 1)
-        self.assertEqual(state1.goals, [Goal(
-            "_uniq.17",
-            variables=[
-                Variable(name="a", t="Prop"),
-                Variable(name="b", t="Prop"),
-                Variable(name="h", t="a ∨ b"),
-            ],
-            target="b ∨ a",
-            name=None,
-        )])
-        state2 = server.goal_tactic(state1, tactic="cases h")
-        self.assertEqual(state2.goals, [
-            Goal(
-                "_uniq.61",
-                variables=[
-                    Variable(name="a", t="Prop"),
-                    Variable(name="b", t="Prop"),
-                    Variable(name="h✝", t="a"),
-                ],
-                target="b ∨ a",
-                name="inl",
-            ),
-            Goal(
-                "_uniq.74",
-                variables=[
-                    Variable(name="a", t="Prop"),
-                    Variable(name="b", t="Prop"),
-                    Variable(name="h✝", t="b"),
-                ],
-                target="b ∨ a",
-                name="inr",
-            ),
-        ])
-        state3 = server.goal_tactic(state2, tactic="apply Or.inl", site=Site(goal_id=1))
-        state4 = server.goal_tactic(state3, tactic="assumption")
-        self.assertEqual(state4.goals, [
-            Goal(
-                "_uniq.61",
-                variables=[
-                    Variable(name="a", t="Prop"),
-                    Variable(name="b", t="Prop"),
-                    Variable(name="h✝", t="a"),
-                ],
-                target="b ∨ a",
-                name="inl",
-            )
-        ])
-
-    def test_have(self):
-        server = Server()
-        state0 = server.goal_start("1 + 1 = 2")
-        state1 = server.goal_tactic(state0, tactic=TacticHave(branch="2 = 1 + 1", binder_name="h"))
-        self.assertEqual(state1.goals, [
-            Goal(
-                "_uniq.255",
-                variables=[],
-                target="2 = 1 + 1",
-            ),
-            Goal(
-                "_uniq.257",
-                variables=[Variable(name="h", t="2 = 1 + 1")],
-                target="1 + 1 = 2",
-            ),
-        ])
-    def test_let(self):
-        server = Server()
-        state0 = server.goal_start("1 + 1 = 2")
-        state1 = server.goal_tactic(
-            state0, tactic=TacticLet(branch="2 = 1 + 1", binder_name="h"))
-        self.assertEqual(state1.goals, [
-            Goal(
-                "_uniq.255",
-                variables=[],
-                name="h",
-                target="2 = 1 + 1",
-            ),
-            Goal(
-                "_uniq.257",
-                variables=[Variable(name="h", t="2 = 1 + 1", v="?h")],
-                target="1 + 1 = 2",
-            ),
-        ])
-
-    def test_conv_calc(self):
-        server = Server(options={"automaticMode": False})
-        state0 = server.goal_start("∀ (a b: Nat), (b = 2) -> 1 + a + 1 = a + b")
-
-        variables = [
-            Variable(name="a", t="Nat"),
-            Variable(name="b", t="Nat"),
-            Variable(name="h", t="b = 2"),
-        ]
-        state1 = server.goal_tactic(state0, "intro a b h")
-        state1b = server.goal_tactic(state1, TacticMode.CALC)
-        state2 = server.goal_tactic(state1b, "1 + a + 1 = a + 1 + 1")
-        self.assertEqual(state2.goals, [
-            Goal(
-                "_uniq.372",
-                variables,
-                target="1 + a + 1 = a + 1 + 1",
-                name='calc',
-            ),
-            Goal(
-                "_uniq.391",
-                variables,
-                target="a + 1 + 1 = a + b",
-                mode=TacticMode.CALC,
-            ),
-        ])
-        state_c1 = server.goal_tactic(state2, TacticMode.CONV)
-        state_c2 = server.goal_tactic(state_c1, "rhs")
-        state_c3 = server.goal_tactic(state_c2, "rw [Nat.add_comm]")
-        state_c4 = server.goal_tactic(state_c3, TacticMode.TACTIC)
-        #state_c4b = server.goal_resume(state_c4, [state2.goals[0]])
-        state_c5 = server.goal_tactic(state_c4, "rfl")
-        self.assertTrue(state_c5.is_solved)
-
-        state3 = server.goal_tactic(state2, "_ = a + 2", site=Site(1))
-        state4 = server.goal_tactic(state3, "rw [Nat.add_assoc]")
-        self.assertTrue(state4.is_solved)
-
-    def test_dependent_mvars(self):
-        server = Server(options={"printDependentMVars": True})
-        state = server.goal_start("∃ (x : Nat), x + 1 = 0")
-        state = server.goal_tactic(state, "apply Exists.intro")
-        self.assertEqual(state.goals[0].sibling_dep, {1})
-        self.assertEqual(state.goals[1].sibling_dep, set())
-
-    def test_env_add_inspect(self):
-        server = Server()
-        server.env_add(
-            name="mystery",
-            levels=[],
-            t="forall (n: Nat), Nat",
-            v="fun (n: Nat) => n + 1",
-            is_theorem=False,
-        )
-        inspect_result = server.env_inspect(name="mystery")
-        self.assertEqual(inspect_result['type'], {'pp': 'Nat → Nat'})
-
-    def test_env_parse(self):
-        server = Server()
-        head, tail = server.env_parse("intro x; apply a", category="tactic")
-        self.assertEqual(head, "intro x")
-        self.assertEqual(tail, "; apply a")
-
-    def test_goal_state_pickling(self):
-        import tempfile
-        server = Server()
-        state0 = server.goal_start("forall (p q: Prop), Or p q -> Or q p")
-        with tempfile.TemporaryDirectory() as td:
-            path = td + "/goal-state.pickle"
-            server.goal_save(state0, path)
-            state0b = server.goal_load(path)
-            self.assertEqual(state0b.goals, [
-                Goal(
-                    "_uniq.9",
-                    variables=[
-                    ],
-                    target="∀ (p q : Prop), p ∨ q → q ∨ p",
-                )
-            ])
-
-    def test_load_header(self):
-        server = Server(imports=[])
-        server.load_header("import Init\nopen Nat")
-        state0 = server.goal_start("forall (n : Nat), n + 1 = n.succ")
-        state1 = server.goal_tactic(state0, "intro")
-        state2 = server.goal_tactic(state1, "apply add_one")
-        self.assertTrue(state2.is_solved)
-
-    def test_check_compile(self):
-        server = Server()
-        unit, = server.check_compile("example (p: Prop) : p -> p := id")
-        self.assertEqual(unit.messages, [])
-        unit, = server.check_compile("example (p: Prop) : p -> p := 1")
-        self.assertEqual(unit.messages, [Message(
-            pos=Position(1, 30),
-            pos_end=Position(1, 31),
-            data=
-            "numerals are data in Lean, but the expected type is "
-            "a proposition\n"
-            "  p → p : Prop"
-        )
-        ])
-        unit, = server.check_compile("import Lean\nexample (p: Prop) : p -> p := id", read_header=True)
-        self.assertEqual(unit.messages, [])
-
-    def test_load_definitions(self):
-        server = Server()
-        server.load_definitions(
-            "def mystery (x : Nat) := x + 123"
-        )
-        inspect_result = server.env_inspect(name="mystery")
-        self.assertEqual(inspect_result['type'], {'pp': 'Nat → Nat'})
-
-    def test_load_sorry(self):
-        server = Server()
-        unit, = server.load_sorry("theorem mystery (p: Prop) : p → p := sorry", ignore_values=False)
-        #self.assertIsNotNone(unit.goal_state, f"{unit.messages}")
-        state0 = unit.goal_state
-        self.assertEqual(state0.goals, [
-            Goal(
-                "_uniq.3",
-                [Variable(name="p", t="Prop")],
-                target="p → p",
-            ),
-        ])
-        state1 = server.goal_tactic(state0, tactic="intro h")
-        state2 = server.goal_tactic(state1, tactic="exact h")
-        self.assertTrue(state2.is_solved)
-
-        state1b = server.goal_tactic(state0, tactic=TacticDraft("by\nhave h1 : Or p p := sorry\nsorry"))
-        self.assertEqual(state1b.goals, [
-            Goal(
-                "_uniq.17",
-                [Variable(name="p", t="Prop")],
-                target="p ∨ p",
-            ),
-            Goal(
-                "_uniq.19",
-                [
-                    Variable(name="p", t="Prop"),
-                    Variable(name="h1", t="p ∨ p", v="?m.17"),
-                ],
-                target="p → p",
-            ),
-        ])
-
-    def test_distil_search_target(self):
-        server = Server()
-        unit, = server.load_sorry("theorem mystery (p: Prop) : p → p := sorry")
-        state0 = unit.goal_state
-        self.assertEqual(state0.goals, [
-            Goal(
-                "_uniq.1",
-                [],
-                target="∀ (p : Prop), p → p",
-            ),
-        ])
-        state1 = server.goal_tactic(state0, tactic="intro p h")
-        state2 = server.goal_tactic(state1, tactic="exact h")
-        self.assertTrue(state2.is_solved)
-
-    def test_distil_coupled(self):
-        server = Server()
-        code = """
-        def f : Nat -> Nat := sorry
-        theorem property (n : Nat) : f n = n := sorry"""
-        unit, = server.load_sorry(code, ignore_values=False)
-        state0 = unit.goal_state
-        self.assertEqual(state0.goals, [
-            Goal(
-                "_uniq.7",
-                [],
-                name='f',
-                target="Nat → Nat",
-            ),
-            Goal(
-                "_uniq.10",
-                [Variable(name='n', t='Nat')],
-                target="?f n = n",
-            ),
-        ])
-
-    def test_check_track(self):
-        server = Server()
-        src = "def f : Nat -> Nat := sorry"
-        dst = "def f : Nat -> Nat := fun y => y + y"
-        self.assertTrue(server.check_track(src, dst).succeeded)
-
-    def test_refactor_search_target(self):
-        code = """
-        def f : Nat -> Nat := sorry
-        theorem property (n : Nat) : f n = n := sorry"""
-        target = """
-def f_composite : { f : Nat → Nat // ∀ (n : Nat), f n = n } :=
-  sorry"""
-        server = Server()
-        result = server.refactor_search_target(code)
-        self.assertEqual(result, target)
-
-if __name__ == '__main__':
-    unittest.main()
-=======
-        return p.communicate()[0].decode('utf-8').strip()
->>>>>>> cf3e65e7
+        return p.communicate()[0].decode('utf-8').strip()